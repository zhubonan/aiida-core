--- conflicted
+++ resolved
@@ -162,13 +162,8 @@
         return self._dbnode.label
 
     def _update_db_label_field(self, field_value):
-<<<<<<< HEAD
-        self.dbnode.label = field_value
+        self._dbnode.label = field_value
         if self.is_stored:
-=======
-        self._dbnode.label = field_value
-        if not self._to_be_stored:
->>>>>>> 00340088
             with transaction.atomic():
                 self._dbnode.save()
                 self._increment_version_number_db()
@@ -177,13 +172,8 @@
         return self._dbnode.description
 
     def _update_db_description_field(self, field_value):
-<<<<<<< HEAD
-        self.dbnode.description = field_value
+        self._dbnode.description = field_value
         if self.is_stored:
-=======
-        self._dbnode.description = field_value
-        if not self._to_be_stored:
->>>>>>> 00340088
             with transaction.atomic():
                 self._dbnode.save()
                 self._increment_version_number_db()
@@ -537,12 +527,9 @@
 
         return self
 
-<<<<<<< HEAD
-=======
     def get_user(self):
         return self._dbnode.user
 
->>>>>>> 00340088
     def _store_cached_input_links(self, with_transaction=True):
         """
         Store all input links that are in the local cache, transferring them
