# -*- coding: utf-8 -*-

import datetime
from django.db import transaction, IntegrityError
from django.db.models import Q
from aiida.common.utils import str_timedelta
from aiida.common.datastructures import sort_states, calc_states
from aiida.common.exceptions import ModificationNotAllowed, DbContentError
from aiida.backends.djsite.utils import get_automatic_user
from aiida.orm.group import Group
from aiida.orm.implementation.django.calculation import Calculation
from aiida.orm.implementation.general.calculation.job import AbstractJobCalculation
<<<<<<< HEAD
from aiida.orm.implementation.general.calculation import from_type_to_pluginclassname
=======
from aiida.common.pluginloader import from_type_to_pluginclassname

>>>>>>> b0f7063c
from aiida.utils import timezone

__copyright__ = u"Copyright (c), This file is part of the AiiDA platform. For further information please visit http://www.aiida.net/.. All rights reserved."
__license__ = "MIT license, see LICENSE.txt file"
__authors__ = "The AiiDA team."
__version__ = "0.6.0"


class JobCalculation(AbstractJobCalculation, Calculation):
    def _set_state(self, state):
        """
        Set the state of the calculation.

        Set it in the DbCalcState to have also the uniqueness check.
        Moreover (except for the IMPORTED state) also store in the 'state'
        attribute, useful to know it also after importing, and for faster
        querying.

        .. todo:: Add further checks to enforce that the states are set
           in order?

        :param state: a string with the state. This must be a valid string,
          from ``aiida.common.datastructures.calc_states``.
        :raise: ModificationNotAllowed if the given state was already set.
        """

        from aiida.common.datastructures import sort_states
        from aiida.backends.djsite.db.models import DbCalcState

        if not self.is_stored:
            raise ModificationNotAllowed("Cannot set the calculation state "
                                         "before storing")

        if state not in calc_states:
            raise ValueError(
                "'{}' is not a valid calculation status".format(state))

        old_state = self.get_state()
        if old_state:
            state_sequence = [state, old_state]

            # sort from new to old: if they are equal, then it is a valid
            # advance in state (otherwise, we are going backwards...)
            if sort_states(state_sequence) != state_sequence:
                raise ModificationNotAllowed("Cannot change the state from {} "
                                             "to {}".format(old_state, state))

        try:
            with transaction.commit_on_success():
                new_state = DbCalcState(dbnode=self.dbnode, state=state).save()
        except IntegrityError:
            raise ModificationNotAllowed("Calculation pk= {} already transited through "
                                         "the state {}".format(self.pk, state))

        # For non-imported states, also set in the attribute (so that, if we
        # export, we can still see the original state the calculation had.
        if state != calc_states.IMPORTED:
            self._set_attr('state', state)

    def get_state(self, from_attribute=False):
        """
        Get the state of the calculation.

        .. note:: this method returns the NOTFOUND state if no state
          is found in the DB.

        .. note:: the 'most recent' state is obtained using the logic in the
          ``aiida.common.datastructures.sort_states`` function.

        .. todo:: Understand if the state returned when no state entry is found
          in the DB is the best choice.

        :param from_attribute: if set to True, read it from the attributes
          (the attribute is also set with set_state, unless the state is set
          to IMPORTED; in this way we can also see the state before storing).

        :return: a string. If from_attribute is True and no attribute is found,
          return None. If from_attribute is False and no entry is found in the
          DB, return the "NOTFOUND" state.
        """
        from aiida.backends.djsite.db.models import DbCalcState
        if from_attribute:
            return self.get_attr('state', None)
        else:
            if not self.is_stored:
                return calc_states.NEW
            else:
                this_calc_states = DbCalcState.objects.filter(
                    dbnode=self).values_list('state', flat=True)
                if not this_calc_states:
                    return None
                else:
                    try:
                        most_recent_state = sort_states(this_calc_states)[0]
                    except ValueError as e:
                        raise DbContentError("Error in the content of the "
                                             "DbCalcState table ({})".format(e.message))

                    return most_recent_state

    @classmethod
    def _list_calculations_old(cls, states=None, past_days=None, group=None,
                           group_pk=None, all_users=False, pks=[],
                           relative_ctime=True):
        """
        Return a string with a description of the AiiDA calculations.

        .. todo:: does not support the query for the IMPORTED state (since it
          checks the state in the Attributes, not in the DbCalcState table).
          Decide which is the correct logi and implement the correct query.

        :param states: a list of string with states. If set, print only the
            calculations in the states "states", otherwise shows all.
            Default = None.
        :param past_days: If specified, show only calculations that were
            created in the given number of past days.
        :param group: If specified, show only calculations belonging to a
            user-defined group with the given name.
            Can use colons to separate the group name from the type,
            as specified in :py:meth:`aiida.orm.group.Group.get_from_string`
            method.
        :param group_pk: If specified, show only calculations belonging to a
            user-defined group with the given PK.
        :param pks: if specified, must be a list of integers, and only
            calculations within that list are shown. Otherwise, all
            calculations are shown.
            If specified, sets state to None and ignores the
            value of the ``past_days`` option.")
        :param relative_ctime: if true, prints the creation time relative from now.
                               (like 2days ago). Default = True
        :param all_users: if True, list calculation belonging to all users.
                           Default = False

        :return: a string with description of calculations.
        """
        # I assume that calc_states are strings. If this changes in the future,
        # update the filter below from dbattributes__tval to the correct field.
        from aiida.backends.djsite.db.models import DbAuthInfo, DbAttribute
        from aiida.backends.djsite.db.tasks import get_last_daemon_timestamp

        if states:
            for state in states:
                if state not in calc_states:
                    return "Invalid state provided: {}.".format(state)

        warnings_list = []

        now = timezone.now()

        if pks:
            q_object = Q(pk__in=pks)
        else:
            q_object = Q()

            if group is not None:
                g_pk = Group.get_from_string(group).pk
                q_object.add(Q(dbgroups__pk=g_pk), Q.AND)

            if group_pk is not None:
                q_object.add(Q(dbgroups__pk=group_pk), Q.AND)

            if not all_users:
                q_object.add(Q(user=get_automatic_user()), Q.AND)

            if states is not None:
                q_object.add(Q(dbattributes__key='state',
                               dbattributes__tval__in=states, ), Q.AND)
            if past_days is not None:
                now = timezone.now()
                n_days_ago = now - datetime.timedelta(days=past_days)
                q_object.add(Q(ctime__gte=n_days_ago), Q.AND)

        calc_list_pk = list(cls.query(q_object).distinct().values_list('pk', flat=True))

        calc_list = cls.query(pk__in=calc_list_pk).order_by('ctime')

        scheduler_states = dict(DbAttribute.objects.filter(dbnode__pk__in=calc_list_pk,
                                                           key='scheduler_state').values_list('dbnode__pk', 'tval'))

        # I do the query now, so that the list of pks gets cached
        calc_list_data = list(
            calc_list.filter(
                # dbcomputer__dbauthinfo__aiidauser=F('user')
            ).distinct().order_by('ctime').values(
                'pk', 'dbcomputer__name', 'ctime',
                'type', 'dbcomputer__enabled',
                'dbcomputer__pk',
                'user__pk'))
        list_comp_pk = [i['dbcomputer__pk'] for i in calc_list_data]
        list_aiduser_pk = [i['user__pk']
                           for i in calc_list_data]
        enabled_data = DbAuthInfo.objects.filter(
            dbcomputer__pk__in=list_comp_pk, aiidauser__pk__in=list_aiduser_pk
        ).values_list('dbcomputer__pk', 'aiidauser__pk', 'enabled')

        enabled_auth_dict = {(i[0], i[1]): i[2] for i in enabled_data}

        states = {c.pk: c._get_state_string() for c in calc_list}

        scheduler_lastcheck = dict(DbAttribute.objects.filter(
            dbnode__in=calc_list,
            key='scheduler_lastchecktime').values_list('dbnode__pk', 'dval'))

        ## Get the last daemon check
        try:
            last_daemon_check = get_last_daemon_timestamp('updater', when='stop')
        except ValueError:
            last_check_string = ("# Last daemon state_updater check: "
                                 "(Error while retrieving the information)")
        else:
            if last_daemon_check is None:
                last_check_string = "# Last daemon state_updater check: (Never)"
            else:
                last_check_string = ("# Last daemon state_updater check: "
                                     "{} ({})".format(
                    str_timedelta(now - last_daemon_check, negative_to_zero=True),
                    timezone.localtime(last_daemon_check).strftime("at %H:%M:%S on %Y-%m-%d")))

        disabled_ignorant_states = [
            None, calc_states.FINISHED, calc_states.SUBMISSIONFAILED,
            calc_states.RETRIEVALFAILED, calc_states.PARSINGFAILED,
            calc_states.FAILED
        ]

        if not calc_list:
            return last_check_string
        else:
            # first save a matrix of results to be printed
            res_str_list = [last_check_string]
            str_matrix = []
            title = ['# Pk', 'State', 'Creation',
                     'Sched. state', 'Computer', 'Type']
            str_matrix.append(title)
            len_title = [len(i) for i in title]

            for calcdata in calc_list_data:
                remote_state = "None"

                calc_state = states[calcdata['pk']]
                remote_computer = calcdata['dbcomputer__name']
                try:
                    sched_state = scheduler_states.get(calcdata['pk'], None)
                    if sched_state is None:
                        remote_state = "(unknown)"
                    else:
                        remote_state = '{}'.format(sched_state)
                        if calc_state == calc_states.WITHSCHEDULER:
                            last_check = scheduler_lastcheck.get(calcdata['pk'], None)
                            if last_check is not None:
                                when_string = " {}".format(
                                    str_timedelta(now - last_check, short=True,
                                                  negative_to_zero=True))
                                verb_string = "was "
                            else:
                                when_string = ""
                                verb_string = ""
                            remote_state = "{}{}{}".format(verb_string,
                                                           sched_state, when_string)
                except ValueError:
                    raise

                calc_module = from_type_to_pluginclassname(calcdata['type']).rsplit(".", 1)[0]
                prefix = 'calculation.job.'
                prefix_len = len(prefix)
                if calc_module.startswith(prefix):
                    calc_module = calc_module[prefix_len:].strip()

                if relative_ctime:
                    calc_ctime = str_timedelta(now - calcdata['ctime'],
                                               negative_to_zero=True,
                                               max_num_fields=1)
                else:
                    calc_ctime = " ".join([timezone.localtime(calcdata['ctime']).isoformat().split('T')[0],
                                           timezone.localtime(calcdata['ctime']).isoformat().split('T')[1].split('.')[
                                               0].rsplit(":", 1)[0]])

                the_state = states[calcdata['pk']]

                # decide if it is needed to print enabled/disabled information
                # By default, if the computer is not configured for the
                # given user, assume it is user_enabled
                user_enabled = enabled_auth_dict.get((calcdata['dbcomputer__pk'],
                                                      calcdata['user__pk']), True)
                global_enabled = calcdata["dbcomputer__enabled"]

                enabled = "" if (user_enabled and global_enabled or
                                 the_state in disabled_ignorant_states) else " [Disabled]"

                str_matrix.append([calcdata['pk'],
                                   the_state,
                                   calc_ctime,
                                   remote_state,
                                   remote_computer + "{}".format(enabled),
                                   calc_module
                                   ])

            # prepare a formatted text of minimal row length (to fit in terminals!)
            rows = []
            for j in range(len(str_matrix[0])):
                rows.append([len(str(i[j])) for i in str_matrix])
            line_lengths = [str(max(max(rows[i]), len_title[i])) for i in range(len(rows))]
            fmt_string = "{:<" + "}|{:<".join(line_lengths) + "}"
            for row in str_matrix:
                res_str_list.append(fmt_string.format(*[str(i) for i in row]))

            res_str_list += ["# {}".format(_) for _ in warnings_list]
            return "\n".join(res_str_list)<|MERGE_RESOLUTION|>--- conflicted
+++ resolved
@@ -9,13 +9,9 @@
 from aiida.backends.djsite.utils import get_automatic_user
 from aiida.orm.group import Group
 from aiida.orm.implementation.django.calculation import Calculation
-from aiida.orm.implementation.general.calculation.job import AbstractJobCalculation
-<<<<<<< HEAD
-from aiida.orm.implementation.general.calculation import from_type_to_pluginclassname
-=======
+from aiida.orm.implementation.general.calculation.job import \
+    AbstractJobCalculation
 from aiida.common.pluginloader import from_type_to_pluginclassname
-
->>>>>>> b0f7063c
 from aiida.utils import timezone
 
 __copyright__ = u"Copyright (c), This file is part of the AiiDA platform. For further information please visit http://www.aiida.net/.. All rights reserved."
@@ -67,8 +63,9 @@
             with transaction.commit_on_success():
                 new_state = DbCalcState(dbnode=self.dbnode, state=state).save()
         except IntegrityError:
-            raise ModificationNotAllowed("Calculation pk= {} already transited through "
-                                         "the state {}".format(self.pk, state))
+            raise ModificationNotAllowed(
+                "Calculation pk= {} already transited through "
+                "the state {}".format(self.pk, state))
 
         # For non-imported states, also set in the attribute (so that, if we
         # export, we can still see the original state the calculation had.
@@ -112,14 +109,15 @@
                         most_recent_state = sort_states(this_calc_states)[0]
                     except ValueError as e:
                         raise DbContentError("Error in the content of the "
-                                             "DbCalcState table ({})".format(e.message))
+                                             "DbCalcState table ({})".format(
+                            e.message))
 
                     return most_recent_state
 
     @classmethod
     def _list_calculations_old(cls, states=None, past_days=None, group=None,
-                           group_pk=None, all_users=False, pks=[],
-                           relative_ctime=True):
+                               group_pk=None, all_users=False, pks=[],
+                               relative_ctime=True):
         """
         Return a string with a description of the AiiDA calculations.
 
@@ -188,12 +186,15 @@
                 n_days_ago = now - datetime.timedelta(days=past_days)
                 q_object.add(Q(ctime__gte=n_days_ago), Q.AND)
 
-        calc_list_pk = list(cls.query(q_object).distinct().values_list('pk', flat=True))
+        calc_list_pk = list(
+            cls.query(q_object).distinct().values_list('pk', flat=True))
 
         calc_list = cls.query(pk__in=calc_list_pk).order_by('ctime')
 
-        scheduler_states = dict(DbAttribute.objects.filter(dbnode__pk__in=calc_list_pk,
-                                                           key='scheduler_state').values_list('dbnode__pk', 'tval'))
+        scheduler_states = dict(
+            DbAttribute.objects.filter(dbnode__pk__in=calc_list_pk,
+                                       key='scheduler_state').values_list(
+                'dbnode__pk', 'tval'))
 
         # I do the query now, so that the list of pks gets cached
         calc_list_data = list(
@@ -221,7 +222,8 @@
 
         ## Get the last daemon check
         try:
-            last_daemon_check = get_last_daemon_timestamp('updater', when='stop')
+            last_daemon_check = get_last_daemon_timestamp('updater',
+                                                          when='stop')
         except ValueError:
             last_check_string = ("# Last daemon state_updater check: "
                                  "(Error while retrieving the information)")
@@ -231,8 +233,10 @@
             else:
                 last_check_string = ("# Last daemon state_updater check: "
                                      "{} ({})".format(
-                    str_timedelta(now - last_daemon_check, negative_to_zero=True),
-                    timezone.localtime(last_daemon_check).strftime("at %H:%M:%S on %Y-%m-%d")))
+                    str_timedelta(now - last_daemon_check,
+                                  negative_to_zero=True),
+                    timezone.localtime(last_daemon_check).strftime(
+                        "at %H:%M:%S on %Y-%m-%d")))
 
         disabled_ignorant_states = [
             None, calc_states.FINISHED, calc_states.SUBMISSIONFAILED,
@@ -263,7 +267,8 @@
                     else:
                         remote_state = '{}'.format(sched_state)
                         if calc_state == calc_states.WITHSCHEDULER:
-                            last_check = scheduler_lastcheck.get(calcdata['pk'], None)
+                            last_check = scheduler_lastcheck.get(calcdata['pk'],
+                                                                 None)
                             if last_check is not None:
                                 when_string = " {}".format(
                                     str_timedelta(now - last_check, short=True,
@@ -273,11 +278,13 @@
                                 when_string = ""
                                 verb_string = ""
                             remote_state = "{}{}{}".format(verb_string,
-                                                           sched_state, when_string)
+                                                           sched_state,
+                                                           when_string)
                 except ValueError:
                     raise
 
-                calc_module = from_type_to_pluginclassname(calcdata['type']).rsplit(".", 1)[0]
+                calc_module = \
+                from_type_to_pluginclassname(calcdata['type']).rsplit(".", 1)[0]
                 prefix = 'calculation.job.'
                 prefix_len = len(prefix)
                 if calc_module.startswith(prefix):
@@ -288,8 +295,11 @@
                                                negative_to_zero=True,
                                                max_num_fields=1)
                 else:
-                    calc_ctime = " ".join([timezone.localtime(calcdata['ctime']).isoformat().split('T')[0],
-                                           timezone.localtime(calcdata['ctime']).isoformat().split('T')[1].split('.')[
+                    calc_ctime = " ".join([timezone.localtime(
+                        calcdata['ctime']).isoformat().split('T')[0],
+                                           timezone.localtime(calcdata[
+                                                                  'ctime']).isoformat().split(
+                                               'T')[1].split('.')[
                                                0].rsplit(":", 1)[0]])
 
                 the_state = states[calcdata['pk']]
@@ -297,8 +307,9 @@
                 # decide if it is needed to print enabled/disabled information
                 # By default, if the computer is not configured for the
                 # given user, assume it is user_enabled
-                user_enabled = enabled_auth_dict.get((calcdata['dbcomputer__pk'],
-                                                      calcdata['user__pk']), True)
+                user_enabled = enabled_auth_dict.get(
+                    (calcdata['dbcomputer__pk'],
+                     calcdata['user__pk']), True)
                 global_enabled = calcdata["dbcomputer__enabled"]
 
                 enabled = "" if (user_enabled and global_enabled or
@@ -316,7 +327,8 @@
             rows = []
             for j in range(len(str_matrix[0])):
                 rows.append([len(str(i[j])) for i in str_matrix])
-            line_lengths = [str(max(max(rows[i]), len_title[i])) for i in range(len(rows))]
+            line_lengths = [str(max(max(rows[i]), len_title[i])) for i in
+                            range(len(rows))]
             fmt_string = "{:<" + "}|{:<".join(line_lengths) + "}"
             for row in str_matrix:
                 res_str_list.append(fmt_string.format(*[str(i) for i in row]))
