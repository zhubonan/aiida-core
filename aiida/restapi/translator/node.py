--- conflicted
+++ resolved
@@ -257,18 +257,12 @@
         else:
             return super(NodeTranslator, self).get_results()
 
-<<<<<<< HEAD
-    def get_statistics(self, tclass, user=""):
-=======
     def get_statistics(self, tclass, users=[]):
->>>>>>> 64b967e5
        from aiida.orm.querybuilder import QueryBuilder as QB
        from aiida.orm import User
        from collections import Counter
        from datetime import datetime
 
-<<<<<<< HEAD
-=======
        def count_statistics(dataset):
 
            def get_statistics_dict(dataset):
@@ -300,56 +294,11 @@
 
            return count_dict
 
->>>>>>> 64b967e5
        statistics = {}
 
        q = QB()
        q.append(tclass, project=['id', 'ctime', 'mtime', 'type'], tag='node')
        q.append(User, creator_of='node', project='email')
-<<<<<<< HEAD
-       res = q.all()
-
-       # total count
-       statistics["total"] = len(res)
-
-       users = Counter([r[4] for r in res])
-       statistics["users"]={}
-
-       if user is not "":
-           statistics["users"][user] = users[user]
-       else:
-           for count, email in sorted((v, k) for k, v in users.iteritems())[::-1]:
-               statistics["users"][email] = count
-
-       types = Counter([r[3] for r in res])
-       statistics["types"] = {}
-       for count, typestring in sorted((v, k) for k, v in types.iteritems())[::-1]:
-           statistics["types"][typestring] = count
-
-       ctimelist = [r[1].strftime("%Y-%m") for r in res]
-       ctime = Counter(ctimelist)
-       statistics["ctime_by_month"] = {}
-       for count, period in sorted((v, k) for k, v in ctime.iteritems())[::-1]:
-           statistics["ctime_by_month"][period] = count
-
-       ctimelist = [r[1].strftime("%Y-%m-%d") for r in res]
-       ctime = Counter(ctimelist)
-       statistics["ctime_by_day"] = {}
-       for count, period in sorted((v, k) for k, v in ctime.iteritems())[::-1]:
-           statistics["ctime_by_day"][period] = count
-
-       mtimelist = [r[1].strftime("%Y-%m") for r in res]
-       mtime = Counter(mtimelist)
-       statistics["mtime_by_month"] = {}
-       for count, period in sorted((v, k) for k, v in mtime.iteritems())[::-1]:
-           statistics["mtime_by_month"][period] = count
-
-       mtimelist = [r[1].strftime("%Y-%m-%d") for r in res]
-       mtime = Counter(mtimelist)
-       statistics["mtime_by_day"] = {}
-       for count, period in sorted((v, k) for k, v in mtime.iteritems())[::-1]:
-           statistics["mtime_by_day"][period] = count
-=======
        qb_res = q.all()
 
        # total count
@@ -372,6 +321,5 @@
 
        # statistics for node data
        statistics.update( count_statistics(qb_res))
->>>>>>> 64b967e5
 
        return statistics