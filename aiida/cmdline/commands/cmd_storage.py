# -*- coding: utf-8 -*-
###########################################################################
# Copyright (c), The AiiDA team. All rights reserved.                     #
# This file is part of the AiiDA code.                                    #
#                                                                         #
# The code is hosted on GitHub at https://github.com/aiidateam/aiida-core #
# For further information on the license, see the LICENSE.txt file        #
# For further information please visit http://www.aiida.net               #
###########################################################################
"""`verdi storage` commands."""
import click
from click_spinner import spinner

from aiida.cmdline.commands.cmd_verdi import verdi
from aiida.cmdline.params import options
from aiida.cmdline.utils import decorators, echo
from aiida.common import exceptions


@verdi.group('storage')
def verdi_storage():
    """Inspect and manage stored data for a profile."""


@verdi_storage.command('version')
def storage_version():
    """Print the current version of the storage schema."""
    from aiida import get_profile
    profile = get_profile()
    head_version = profile.storage_cls.version_head()
    profile_version = profile.storage_cls.version_profile(profile)
    echo.echo(f'Latest storage schema version: {head_version!r}')
    echo.echo(f'Storage schema version of {profile.name!r}: {profile_version!r}')


@verdi_storage.command('migrate')
@options.FORCE()
def storage_migrate(force):
    """Migrate the storage to the latest schema version."""
    from aiida.engine.daemon.client import get_daemon_client
    from aiida.manage import get_manager

    client = get_daemon_client()
    if client.is_daemon_running:
        echo.echo_critical('Migration aborted, the daemon for the profile is still running.')

    manager = get_manager()
    profile = manager.get_profile()
    storage_cls = profile.storage_cls

    if not force:

        echo.echo_warning('Migrating your storage might take a while and is not reversible.')
        echo.echo_warning('Before continuing, make sure you have completed the following steps:')
        echo.echo_warning('')
        echo.echo_warning(' 1. Make sure you have no active calculations and workflows.')
        echo.echo_warning(' 2. If you do, revert the code to the previous version and finish running them first.')
        echo.echo_warning(' 3. Stop the daemon using `verdi daemon stop`')
        echo.echo_warning(' 4. Make a backup of your database and repository')
        echo.echo_warning('')
        echo.echo_warning('', nl=False)

        expected_answer = 'MIGRATE NOW'
        confirm_message = 'If you have completed the steps above and want to migrate profile "{}", type {}'.format(
            profile.name, expected_answer
        )

        try:
            response = click.prompt(confirm_message)
            while response != expected_answer:
                response = click.prompt(confirm_message)
        except click.Abort:
            echo.echo('\n')
            echo.echo_critical('Migration aborted, the data has not been affected.')
            return

    try:
        storage_cls.migrate(profile)
    except (exceptions.ConfigurationError, exceptions.StorageMigrationError) as exception:
        echo.echo_critical(str(exception))
    else:
        echo.echo_success('migration completed')


@verdi_storage.group('integrity')
def storage_integrity():
    """Checks for the integrity of the data storage."""


@verdi_storage.command('info')
@click.option('--detailed', is_flag=True, help='Provides more detailed information.')
@decorators.with_dbenv()
def storage_info(detailed):
    """Summarise the contents of the storage."""
    from aiida.manage.manager import get_manager

    manager = get_manager()
    storage = manager.get_profile_storage()

    with spinner():
        data = storage.get_info(detailed=detailed)

    echo.echo_dictionary(data, sort_keys=False, fmt='yaml')


@verdi_storage.command('maintain')
@click.option(
    '--full',
    is_flag=True,
    help='Perform all maintenance tasks, including the ones that should not be executed while the profile is in use.'
)
@click.option(
    '--no-repack', is_flag=True, help='Disable the repacking of the storage when running a `full maintenance`.'
)
@options.FORCE()
@click.option(
    '--dry-run',
    is_flag=True,
    help=
    'Run the maintenance in dry-run mode which will print actions that would be taken without actually executing them.'
)
@click.option(
    '--compress', default=False, help='Use compression if possible when carrying out maintenance tasks.'
)
@decorators.with_dbenv()
@click.pass_context
<<<<<<< HEAD
def storage_maintain(ctx, full, dry_run, compress):
=======
def storage_maintain(ctx, full, no_repack, force, dry_run):
>>>>>>> ffc869d8
    """Performs maintenance tasks on the repository."""
    from aiida.common.exceptions import LockingProfileError
    from aiida.manage.manager import get_manager

    manager = get_manager()
    profile = ctx.obj.profile
    storage = manager.get_profile_storage()

    if full:
        echo.echo_warning(
            '\nIn order to safely perform the full maintenance operations on the internal storage, the profile '
            f'{profile.name} needs to be locked. '
            'This means that no other process will be able to access it and will fail instead. '
            'Moreover, if any process is already using the profile, the locking attempt will fail and you will '
            'have to either look for these processes and kill them or wait for them to stop by themselves. '
            'Note that this includes verdi shells, daemon workers, scripts that manually load it, etc.\n'
            'For performing maintenance operations that are safe to run while actively using AiiDA, just run '
            '`verdi storage maintain` without the `--full` flag.\n'
        )

    else:
        echo.echo_report(
            '\nThis command will perform all maintenance operations on the internal storage that can be safely '
            'executed while still running AiiDA. '
            'However, not all operations that are required to fully optimize disk usage and future performance '
            'can be done in this way.\n'
            'Whenever you find the time or opportunity, please consider running `verdi storage maintain --full` '
            'for a more complete optimization.\n'
        )

    if not dry_run and not force and not click.confirm('Are you sure you want continue in this mode?'):
        return

    try:
<<<<<<< HEAD
        storage.maintain(full=full, dry_run=dry_run, compress=compress)
=======
        if full and no_repack:
            storage.maintain(full=full, dry_run=dry_run, do_repack=False)
        else:
            storage.maintain(full=full, dry_run=dry_run)
>>>>>>> ffc869d8
    except LockingProfileError as exception:
        echo.echo_critical(str(exception))
    echo.echo_success('Requested maintenance procedures finished.')<|MERGE_RESOLUTION|>--- conflicted
+++ resolved
@@ -119,16 +119,10 @@
     help=
     'Run the maintenance in dry-run mode which will print actions that would be taken without actually executing them.'
 )
-@click.option(
-    '--compress', default=False, help='Use compression if possible when carrying out maintenance tasks.'
-)
+@click.option('--compress', default=False, help='Use compression if possible when carrying out maintenance tasks.')
 @decorators.with_dbenv()
 @click.pass_context
-<<<<<<< HEAD
-def storage_maintain(ctx, full, dry_run, compress):
-=======
-def storage_maintain(ctx, full, no_repack, force, dry_run):
->>>>>>> ffc869d8
+def storage_maintain(ctx, full, no_repack, force, dry_run, compress):
     """Performs maintenance tasks on the repository."""
     from aiida.common.exceptions import LockingProfileError
     from aiida.manage.manager import get_manager
@@ -163,14 +157,10 @@
         return
 
     try:
-<<<<<<< HEAD
-        storage.maintain(full=full, dry_run=dry_run, compress=compress)
-=======
         if full and no_repack:
-            storage.maintain(full=full, dry_run=dry_run, do_repack=False)
+            storage.maintain(full=full, dry_run=dry_run, do_repack=False, compress=compress)
         else:
-            storage.maintain(full=full, dry_run=dry_run)
->>>>>>> ffc869d8
+            storage.maintain(full=full, dry_run=dry_run, compress=compress)
     except LockingProfileError as exception:
         echo.echo_critical(str(exception))
     echo.echo_success('Requested maintenance procedures finished.')