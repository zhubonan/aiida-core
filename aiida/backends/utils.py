# -*- coding: utf-8 -*-
###########################################################################
# Copyright (c), The AiiDA team. All rights reserved.                     #
# This file is part of the AiiDA code.                                    #
#                                                                         #
# The code is hosted on GitHub at https://github.com/aiidateam/aiida_core #
# For further information on the license, see the LICENSE.txt file        #
# For further information please visit http://www.aiida.net               #
###########################################################################

from __future__ import absolute_import

from aiida.backends import settings
from aiida.backends.profile import load_profile, BACKEND_SQLA, BACKEND_DJANGO
from aiida.common.exceptions import (
<<<<<<< HEAD
        ConfigurationError, AuthenticationError,
        InvalidOperation
    )

AIIDA_ATTRIBUTE_SEP = '.'

def validate_attribute_key(key):
    """
    Validate the key string to check if it is valid (e.g., if it does not
    contain the separator symbol.).

    :return: None if the key is valid
    :raise ValidationError: if the key is not valid
    """
    from aiida.common.exceptions import ValidationError
=======
    ConfigurationError, AuthenticationError,
    InvalidOperation
)
>>>>>>> 26131f45

    if not isinstance(key, basestring):
        raise ValidationError("The key must be a string.")
    if not key:
        raise ValidationError("The key cannot be an empty string.")
    if AIIDA_ATTRIBUTE_SEP in key:
        raise ValidationError("The separator symbol '{}' cannot be present "
                              "in the key of attributes, extras, etc.".format(
            AIIDA_ATTRIBUTE_SEP))


def QueryFactory():
    if settings.BACKEND == BACKEND_SQLA:
        from aiida.backends.sqlalchemy.queries import QueryManagerSQLA as QueryManager
    elif settings.BACKEND == BACKEND_DJANGO:
        from aiida.backends.djsite.queries import QueryManagerDjango as QueryManager
    else:
        raise ConfigurationError("Invalid settings.BACKEND: {}".format(
            settings.BACKEND))
    return QueryManager


def is_dbenv_loaded():
    """
    Return True of the dbenv was already loaded (with a call to load_dbenv),
    False otherwise.
    """
    return settings.LOAD_DBENV_CALLED


def load_dbenv(process=None, profile=None, *args, **kwargs):
    if is_dbenv_loaded():
        raise InvalidOperation("You cannot call load_dbenv multiple times!")
    settings.LOAD_DBENV_CALLED = True

    # This is going to set global variables in settings, including
    # settings.BACKEND
    load_profile(process=process, profile=profile)

    if settings.BACKEND == BACKEND_SQLA:
        # Maybe schema version should be also checked for SQLAlchemy version.
        from aiida.backends.sqlalchemy.utils \
            import load_dbenv as load_dbenv_sqlalchemy
        load_dbenv_sqlalchemy(
            process=process, profile=profile, *args, **kwargs)
    elif settings.BACKEND == BACKEND_DJANGO:
        from aiida.backends.djsite.utils import load_dbenv as load_dbenv_django
        load_dbenv_django(
            process=process, profile=profile, *args, **kwargs)
    else:
        raise ConfigurationError("Invalid settings.BACKEND: {}".format(
            settings.BACKEND))


def get_automatic_user():
    if settings.BACKEND == BACKEND_SQLA:
        from aiida.backends.sqlalchemy.utils import (
            get_automatic_user as get_automatic_user_sqla)
        return get_automatic_user_sqla()
    elif settings.BACKEND == BACKEND_DJANGO:
        from aiida.backends.djsite.utils import (
            get_automatic_user as get_automatic_user_dj)
        return get_automatic_user_dj()
    else:
        raise ValueError("This method doesn't exist for this backend")


def get_workflow_list(*args, **kwargs):
    if settings.BACKEND == BACKEND_SQLA:
        from aiida.backends.sqlalchemy.cmdline import (
            get_workflow_list as get_workflow_list_sqla)
        return get_workflow_list_sqla(*args, **kwargs)
    elif settings.BACKEND == BACKEND_DJANGO:
        from aiida.backends.djsite.cmdline import (
            get_workflow_list as get_workflow_list_dj)
        return get_workflow_list_dj(*args, **kwargs)
    else:
        raise ValueError("This method doesn't exist for this backend")


def get_log_messages(*args, **kwargs):
    if settings.BACKEND == BACKEND_SQLA:
        from aiida.backends.sqlalchemy.cmdline import (
            get_log_messages as get_log_messages_sqla)
        return get_log_messages_sqla(*args, **kwargs)
    elif settings.BACKEND == BACKEND_DJANGO:
        from aiida.backends.djsite.cmdline import (
            get_log_messages as get_log_messages_dj)
        return get_log_messages_dj(*args, **kwargs)
    else:
        raise ValueError("This method doesn't exist for this backend")


def get_authinfo(computer, aiidauser):
    if settings.BACKEND == BACKEND_DJANGO:
        from aiida.backends.djsite.db.models import DbComputer, DbAuthInfo
        from django.core.exceptions import (ObjectDoesNotExist,
                                            MultipleObjectsReturned)

        try:
            authinfo = DbAuthInfo.objects.get(
                # converts from name, Computer or DbComputer instance to
                # a DbComputer instance
                dbcomputer=DbComputer.get_dbcomputer(computer),
                aiidauser=aiidauser)
        except ObjectDoesNotExist:
            raise AuthenticationError(
                "The aiida user {} is not configured to use computer {}".format(
                    aiidauser.email, computer.name))
        except MultipleObjectsReturned:
            raise ConfigurationError(
                "The aiida user {} is configured more than once to use "
                "computer {}! Only one configuration is allowed".format(
                    aiidauser.email, computer.name))
    elif settings.BACKEND == BACKEND_SQLA:
        from aiida.backends.sqlalchemy.models.authinfo import DbAuthInfo
        from aiida.backends.sqlalchemy import get_scoped_session
        session = get_scoped_session()
        from sqlalchemy.orm.exc import MultipleResultsFound, NoResultFound
        try:
            authinfo = session.query(DbAuthInfo).filter_by(
                dbcomputer_id=computer.id,
                aiidauser_id=aiidauser.id,
            ).one()
        except NoResultFound:
            raise AuthenticationError(
                "The aiida user {} is not configured to use computer {}".format(
                    aiidauser.email, computer.name))
        except MultipleResultsFound:
            raise ConfigurationError(
                "The aiida user {} is configured more than once to use "
                "computer {}! Only one configuration is allowed".format(
                    aiidauser.email, computer.name))

    else:
        raise Exception("unknown backend {}".format(settings.BACKEND))
    return authinfo


def get_daemon_user():
    if settings.BACKEND == BACKEND_DJANGO:
        from aiida.backends.djsite.utils import (get_daemon_user
                                                 as get_daemon_user_dj)
        daemon_user = get_daemon_user_dj()
    elif settings.BACKEND == BACKEND_SQLA:
        from aiida.backends.sqlalchemy.utils import (get_daemon_user
                                                     as get_daemon_user_sqla)
        daemon_user = get_daemon_user_sqla()
    return daemon_user


def set_daemon_user(user_email):
    if settings.BACKEND == BACKEND_DJANGO:
        from aiida.backends.djsite.utils import (set_daemon_user
                                                 as set_daemon_user_dj)
        set_daemon_user_dj(user_email)
    elif settings.BACKEND == BACKEND_SQLA:
        from aiida.backends.sqlalchemy.utils import (set_daemon_user
                                                     as set_daemon_user_sqla)
        set_daemon_user_sqla(user_email)


def get_global_setting(key):
    if settings.BACKEND == BACKEND_DJANGO:
        from aiida.backends.djsite.globalsettings import get_global_setting
    elif settings.BACKEND == BACKEND_SQLA:
        from aiida.backends.sqlalchemy.globalsettings import get_global_setting
    else:
        raise Exception("unknown backend {}".format(settings.BACKEND))
    return get_global_setting(key)


def get_global_setting_description(key):
    if settings.BACKEND == BACKEND_DJANGO:
        from aiida.backends.djsite.globalsettings import (
            get_global_setting_description)
    elif settings.BACKEND == BACKEND_SQLA:
        from aiida.backends.sqlalchemy.globalsettings import (
            get_global_setting_description)
    else:
        raise Exception("unknown backend {}".format(settings.BACKEND))
    return get_global_setting_description(key)


def get_db_schema_version():
    """
    Get the current schema version stored in the DB. Return None if
    it is not stored.
    """
    try:
        return get_global_setting('db|schemaversion')
    except KeyError:
        return None


def get_backend_type():
    """
    Set the schema version stored in the DB. Use only if you know what
    you are doing.
    """
    return get_global_setting('db|backend')


def set_global_setting(key, value, description=None):
    if settings.BACKEND == BACKEND_DJANGO:
        from aiida.backends.djsite.globalsettings import set_global_setting
    elif settings.BACKEND == BACKEND_SQLA:
        from aiida.backends.sqlalchemy.globalsettings import set_global_setting
    else:
        raise Exception("unknown backend {}".format(settings.BACKEND))

    set_global_setting(key, value, description)


def del_global_setting(key):
    if settings.BACKEND == BACKEND_DJANGO:
        from aiida.backends.djsite.globalsettings import del_global_setting
    elif settings.BACKEND == BACKEND_SQLA:
        from aiida.backends.sqlalchemy.globalsettings import del_global_setting
    else:
        raise Exception("unknown backend {}".format(settings.BACKEND))

    del_global_setting(key)


def set_db_schema_version(version):
    """
    Set the schema version stored in the DB. Use only if you know what
    you are doing.
    """
    return set_global_setting(
        'db|schemaversion', version,
        description="The version of the schema used in this database.")


def set_backend_type(backend_name):
    """
    Set the schema version stored in the DB. Use only if you know what
    you are doing.
    """
    return set_global_setting(
        'db|backend', backend_name,
        description="The backend used to communicate with the database.")


def check_schema_version():
    """
    Check if the version stored in the database is the same of the version
    of the code. It calls the corresponding version of the selected
    backend.

    :raise ConfigurationError: if the two schema versions do not match.
      Otherwise, just return.
    """
    if settings.BACKEND == BACKEND_DJANGO:
        from aiida.backends.djsite.utils import check_schema_version
        return check_schema_version()
    elif settings.BACKEND == BACKEND_SQLA:
        from aiida.backends.sqlalchemy.utils import check_schema_version
        return check_schema_version()
    else:
        raise Exception("unknown backend {}".format(settings.BACKEND))


def get_current_profile():
    """
    Return, as a string, the current profile being used.

    Return None if load_dbenv has not been loaded yet.
    """

    if is_dbenv_loaded():
        return settings.AIIDADB_PROFILE
    else:
        return None


def _get_column(colname, alias):
    """
    Return the column for a given projection. Needed by the QueryBuilder
    """

    try:
        return getattr(alias, colname)
    except:
        from aiida.common.exceptions import InputValidationError
        raise InputValidationError(
            "\n{} is not a column of {}\n"
            "Valid columns are:\n"
            "{}".format(
<<<<<<< HEAD
                    colname, alias,
                    '\n'.join(alias._sa_class_manager.mapper.c.keys())
                )
        )

=======
                colname, alias,
                '\n'.join(alias._sa_class_manager.mapper.c.keys())
            )
        )
>>>>>>> 26131f45
<|MERGE_RESOLUTION|>--- conflicted
+++ resolved
@@ -13,7 +13,6 @@
 from aiida.backends import settings
 from aiida.backends.profile import load_profile, BACKEND_SQLA, BACKEND_DJANGO
 from aiida.common.exceptions import (
-<<<<<<< HEAD
         ConfigurationError, AuthenticationError,
         InvalidOperation
     )
@@ -29,11 +28,6 @@
     :raise ValidationError: if the key is not valid
     """
     from aiida.common.exceptions import ValidationError
-=======
-    ConfigurationError, AuthenticationError,
-    InvalidOperation
-)
->>>>>>> 26131f45
 
     if not isinstance(key, basestring):
         raise ValidationError("The key must be a string.")
@@ -77,11 +71,11 @@
         # Maybe schema version should be also checked for SQLAlchemy version.
         from aiida.backends.sqlalchemy.utils \
             import load_dbenv as load_dbenv_sqlalchemy
-        load_dbenv_sqlalchemy(
+        return load_dbenv_sqlalchemy(
             process=process, profile=profile, *args, **kwargs)
     elif settings.BACKEND == BACKEND_DJANGO:
         from aiida.backends.djsite.utils import load_dbenv as load_dbenv_django
-        load_dbenv_django(
+        return load_dbenv_django(
             process=process, profile=profile, *args, **kwargs)
     else:
         raise ConfigurationError("Invalid settings.BACKEND: {}".format(
@@ -324,15 +318,7 @@
             "\n{} is not a column of {}\n"
             "Valid columns are:\n"
             "{}".format(
-<<<<<<< HEAD
-                    colname, alias,
-                    '\n'.join(alias._sa_class_manager.mapper.c.keys())
-                )
-        )
-
-=======
                 colname, alias,
                 '\n'.join(alias._sa_class_manager.mapper.c.keys())
             )
         )
->>>>>>> 26131f45
